--- conflicted
+++ resolved
@@ -353,63 +353,6 @@
         """
         return None
 
-<<<<<<< HEAD
-    def _get_save_version(
-        self, *args, **kwargs  # pylint: disable=unused-argument
-    ) -> str:
-        """Generate unique ID for dataset versioning, defaults to timestamp.
-        `save_version` MUST be something that can be ordered, in order to
-        easily determine the latest version.
-        """
-        return generate_timestamp()
-
-
-def load_context(project_path: Union[str, Path], **kwargs) -> KedroContext:
-    """Loads the KedroContext object of a Kedro Project.
-    This is the default way to load the KedroContext object for normal workflows such as
-    CLI, Jupyter Notebook, Plugins, etc. It assumes the following project structure
-    under the given project_path::
-
-       <project_path>
-           |__ <src_dir>
-           |__ pyproject.toml
-
-    The name of the <scr_dir> is `src` by default. The `pyproject.toml` file is used
-    for project metadata. Kedro configuration should be under `[tool.kedro]` section.
-
-    Args:
-        project_path: Path to the Kedro project.
-        **kwargs: Optional kwargs for ``KedroContext`` class.
-
-    Returns:
-        Instance of ``KedroContext`` class defined in Kedro project.
-
-    Raises:
-        KedroContextError: `pyproject.toml` was not found or the `[tool.kedro]` section
-            is missing, or loaded context has package conflict.
-
-    """
-    warn(
-        "`kedro.framework.context.load_context` is now deprecated in favour of "
-        "`KedroSession.load_context` and will be removed in Kedro 0.18.0.",
-        DeprecationWarning,
-    )
-    project_path = Path(project_path).expanduser().resolve()
-    metadata = _get_project_metadata(project_path)
-
-    context_class = settings.CONTEXT_CLASS
-    # update kwargs with env from the environment variable
-    # (defaults to None if not set)
-    # need to do this because some CLI command (e.g `kedro run`) defaults to
-    # passing in `env=None`
-    kwargs["env"] = kwargs.get("env") or os.getenv("KEDRO_ENV")
-    context = context_class(
-        package_name=metadata.package_name, project_path=project_path, **kwargs
-    )
-    return context
-
-=======
->>>>>>> 7164673b
 
 class KedroContextError(Exception):
     """Error occurred when loading project and running context pipeline."""