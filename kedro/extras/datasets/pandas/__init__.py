--- conflicted
+++ resolved
@@ -11,11 +11,8 @@
     "ParquetDataSet",
     "SQLQueryDataSet",
     "SQLTableDataSet",
-<<<<<<< HEAD
+    "XMLDataSet",
     "GenericDataSet",
-=======
-    "XMLDataSet",
->>>>>>> 357d56dd
 ]
 
 from contextlib import suppress
@@ -37,8 +34,6 @@
 with suppress(ImportError):
     from .sql_dataset import SQLQueryDataSet, SQLTableDataSet
 with suppress(ImportError):
-<<<<<<< HEAD
-    from .generic_dataset import GenericDataSet
-=======
     from .xml_dataset import XMLDataSet
->>>>>>> 357d56dd
+with suppress(ImportError):
+    from .generic_dataset import GenericDataSet