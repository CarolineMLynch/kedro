--- conflicted
+++ resolved
@@ -199,15 +199,8 @@
                 self.BACKENDS[self._backend].dump(data, fs_file, **self._save_args)
             except Exception as exc:
                 raise DataSetError(
-<<<<<<< HEAD
-                    "{} was not serialized due to: {}".format(
-                        str(data.__class__), str(exc)
-                    )
+                    f"{data.__class__} was not serialized due to: {exc}"
                 ) from exc
-=======
-                    f"{data.__class__} was not serialized due to: {err}"
-                ) from err
->>>>>>> 02235559
 
         self._invalidate_cache()
 
