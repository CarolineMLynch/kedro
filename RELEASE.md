<<<<<<< HEAD
# Release 0.17.5
=======
# Upcoming Release 0.18.0

## Major features and improvements
* Added support for Python 3.9, dropped support for Python 3.6.
* Support specifying parameters mapping in `pipeline()` without the `params:` prefix.
* Added new API `Pipeline.filter()` (previously in `KedroContext._filter_pipeline()`) to filter parts of a pipeline.
* Added `partitionBy` support and exposed `save_args` for `SparkHiveDataSet`.
* Exposed `open_args_save` in `fs_args` for `pandas.ParquetDataSet`.
* Bumped the minimum version of `pandas` to 1.3. Any `storage_options` should continue to be specified under `fs_args` and/or `credentials`.
* Refactored the `load` and `save` operations for `pandas` datasets in order to leverage `pandas` own API and delegate `fsspec` operations to them. This reduces the need to have our own `fsspec` wrappers.
* Removed `cli.py` from the Kedro project template. By default, all CLI commands, including `kedro run`, are now defined on the Kedro framework side. These can be overridden in turn by a plugin or a `cli.py` file in your project. A packaged Kedro project will respect the same hierarchy when executed with `python -m my_package`.
* Merged `pandas.AppendableExcelDataSet` into `pandas.ExcelDataSet`.
* Added `save_args` to `feather.FeatherDataSet`.
* The default `kedro` environment names can now be set in `settings.py` with the help of the `CONFIG_LOADER_ARGS` variable. The relevant keys to be supplied are `base_env` and `default_run_env`. These values are set to `base` and `local` respectively as a default.
* Added `kedro.config.abstract_config.AbstractConfigLoader` as an abstract base class for all `ConfigLoader` implementations. `ConfigLoader` and `TemplatedConfigLoader` now inherit directly from this base class.
* Streamlined the `ConfigLoader.get` and `TemplatedConfigLoader.get` API and delegated the actual `get` method functional implementation to the `kedro.config.common` module.
* Added the following new datasets:

| Type                | Description                                                    | Location                       |
| ------------------- | -------------------------------------------------------------- | ------------------------------ |
| `pandas.XMLDataSet` | Read XML into Pandas DataFrame. Write Pandas DataFrame to XML. | `kedro.extras.datasets.pandas` |
| `networkx.GraphMLDataSet`       |  Work with NetworkX using GraphML files            | `kedro.extras.datasets.networkx` |
| `networkx.GMLDataSet`      | Work with NetworkX using Graph Modelling Language files | `kedro.extras.datasets.networkx` |

## Breaking changes to the API
* Add namespace to parameters in a modular pipeline, which addresses [Issue 399](https://github.com/quantumblacklabs/kedro/issues/399)
* `pandas.ExcelDataSet` now uses `openpyxl` engine instead of `xlrd`.
* `pandas.ParquetDataSet` now calls `pd.to_parquet()` upon saving. Note that the argument `partition_cols` is not supported.
* `KedroSession.run` now raises `ValueError` rather than `KedroContextError` when the pipeline contains no nodes. The same `ValueError` is raised when there are no matching tags.
* `KedroSession.run` now raises `ValueError` rather than `KedroContextError` when the pipeline name doesn't exist in the pipeline registry.
* Removed deprecated functions `load_context` and `get_project_context`.
* `spark.SparkHiveDataSet` API has been updated to reflect `spark.SparkDataSet`. The `write_mode=insert` option has also been replaced with `write_mode=append` as per Spark styleguide. This change addresses [Issue 725](https://github.com/quantumblacklabs/kedro/issues/725) and [Issue 745](https://github.com/quantumblacklabs/kedro/issues/745). Additionally, `upsert` mode now leverages `checkpoint` functionality and requires a valid `checkpointDir` be set for current `SparkContext`.
* Deprecated and removed `ProjectHooks.register_config_loader` `hook_spec` in favour of loading `CONFIG_LOADER_CLASS` directly from `settings.py`. The default option for `CONFIG_LOADER_CLASS` is now set to `kedro.config.ConfigLoader`.
* Added `CONFIG_LOADER_ARGS` to `settings.py` to facilitate the provision of additional keyword arguments to the constructor of the project `config_loader`. The default option for `CONFIG_LOADER_ARGS` is an empty dictionary.
* `yaml.YAMLDataSet` can no longer save a `pandas.DataFrame` directly, but it can save a dictionary. Use `pandas.DataFrame.to_dict()` to convert your `pandas.DataFrame` to a dictionary before you attempt to save it to YAML.
* Removed `--version` CLI option for `kedro pipeline package` command. Specific pipeline package version can be added by setting the `__version__` variable in the pipeline package's `__init__.py` file.
* The `kedro package` and `kedro pipeline package` now save `egg` and `whl` files in the `<project_root>/dist` folder (previously `<project_root>/src/dist`).
* Removed `kedro pipeline list` and `kedro pipeline describe` commands in favour of `kedro registry list` and `kedro registry describe`.
* Removed `open_args_load` and `open_args_save` from the following datasets:
  * `pandas.CSVDataSet`
  * `pandas.ExcelDataSet`
  * `pandas.FeatherDataSet`
  * `pandas.JSONDataSet`
  * `pandas.ParquetDataSet`
* `storage_options` are now dropped if they are specified under `load_args` or `save_args` for the following datasets:
  * `pandas.CSVDataSet`
  * `pandas.ExcelDataSet`
  * `pandas.FeatherDataSet`
  * `pandas.JSONDataSet`
  * `pandas.ParquetDataSet`
* The environment defaulting behaviour has been removed from `KedroContext` and is now implemented in a `ConfigLoader` class (or equivalent) with the `base_env` and `default_run_env` attributes.
* `ConfigLoader` and `TemplatedConfigLoader` argument `conf_root` has been renamed to `conf_source` to align the API.
* The `settings.py` setting `CONF_ROOT` has been renamed to `CONF_SOURCE` to align the API. Default value of `conf` remains unchanged.
* Renamed `extra_params` to `runtime_params` in `kedro.config.config.ConfigLoader` and `kedro.config.templated_config.TemplatedConfigLoader`.
* Switched from packaging pipelines as wheel files to tar archive files compressed with gzip (`.tar.gz`)
* `kedro pipeline package` now accepts a module path to the pipeline or utility module to package, relative to the `src/<package_name>/`.
* Renamed `lambda_data_set`, `memory_data_set`, and `partitioned_data_set` to `lambda_dataset`, `memory_dataset`, and `partitioned_dataset`, respectively, in `kedro.io`.
* Removed the `kedro install` command in favour of using `pip install -r src/requirements.txt` to install project dependencies.
* The dataset `networkx.NetworkXDataSet` has been renamed to `networkx.JSONDataSet`.

## Thanks for supporting contributions
[Deepyaman Datta](https://github.com/deepyaman)
[Simon Brugman](https://github.com/sbrugman)

## Migration guide from Kedro 0.17.* to 0.18.*
* Please remove any existing `hook_impl` of the `register_config_loader` method from `ProjectHooks` (or custom alternatives).
* Populate `settings.py` with `CONFIG_LOADER_CLASS` set to your expected config loader class (for example `kedro.config.TemplatedConfigLoader` or custom implementation). If `CONFIG_LOADER_CLASS` value is not set, it will default to `kedro.config.ConfigLoader` at runtime.
* Populate `settings.py` with `CONFIG_LOADER_ARGS` set to a dictionary with expected keyword arguments. If `CONFIG_LOADER_ARGS` is not set, it will default to an empty dictionary.
* Optional: You can now remove all `params:` prefix when supplying values to `parameters` argument in a `pipeline()` call.
* If you're using `pandas.ExcelDataSet`, make sure you have `openpyxl` installed in your environment. Note that this is automatically pulled if you specify `kedro[pandas.ExcelDataSet]==0.18.0` in your `requirements.in`. You can uninstall `xlrd` if you were only using it for this dataset.
* If you're using `pandas.ParquetDataSet`, please pass pandas saving arguments directly to `save_args` instead of nested in `from_pandas` (e.g. `save_args = {"preserve_index": False}` instead of `save_args = {"from_pandas": {"preserve_index": False}}`).
* If you're using `spark.SparkHiveDataSet` with `write_mode` option set to `insert`, please update this to `append` in line with the Spark styleguide. If you're using `spark.SparkHiveDataSet` with `write_mode` option set to `upsert`, please make sure that your `SparkContext` has a valid `checkpointDir` set either by `SparkContext.setCheckpointDir` method or directly in the `conf` folder.
* Edit any scripts containing `kedro pipeline package --version` to remove the `--version` option. If you wish to set a specific pipeline package version, set the `__version__` variable in the pipeline package's `__init__.py` file.
* If you had any `pandas.AppendableExcelDataSet` entries in your catalog, replace them with `pandas.ExcelDataSet`.
* If you were using `pandas~=1.2.0` and passing `storage_options` through `load_args` or `savs_args`, please specify them under `fs_args` or via `credentials` instead.
* Update the `settings.py` setting `CONF_ROOT` to `CONF_SOURCE`.
* Update the key-word argument `conf_root` to `conf_source` when calling `ConfigLoader` or `TemplatedConfigLoader` directly.
* Rename `extra_params` to `runtime_params` in `kedro.config.config.ConfigLoader` and `kedro.config.templated_config.TemplatedConfigLoader`, or your custom implementation, if it calls to `ConfigLoader` or any of its parent classes.
* If you were importing from `kedro.io.lambda_data_set`, `kedro.io.memory_data_set`, or `kedro.io.partitioned_data_set`, change the import to `kedro.io.lambda_dataset`, `kedro.io.memory_dataset`, or `kedro.io.partitioned_dataset`, respectively (or import the dataset directly from `kedro.io`).
* If you were packaging any modular pipelines with `kedro pipeline package my_pipeline`, please use `kedro pipeline package pipelines.my_pipeline` instead.
* Similarly, if you were packaging any modular pipelines using `pyproject.toml`, you should modify the keys to include the full module path, and wrapped in double-quotes, e.g:

  ```toml
  [tool.kedro.pipeline.package]
  data_engineering = {destination = "path/to/here"}
  data_science = {alias = "ds", env = "local"}
  ```

  becomes

  ```toml
  [tool.kedro.pipeline.package]
  "pipelines.data_engineering" = {destination = "path/to/here"}
  "pipelines.data_science" = {alias = "ds", env = "local"}
  ```

* If you had any `networkx.NetworkXDataSet` entries in your catalog, replace them with `networkx.JSONDataSet`.

# Upcoming Release 0.17.5
>>>>>>> f852a611

## Major features and improvements
* Added new CLI group `registry`, with the associated commands `kedro registry list` and `kedro registry describe`, to replace `kedro pipeline list` and `kedro pipeline describe`.
* Added support for dependency management at a modular pipeline level. When a pipeline with `requirements.txt` is packaged, its dependencies are embedded in the modular pipeline wheel file. Upon pulling the pipeline, Kedro will append dependencies to the project's `requirements.in`. More information is available in [our documentation](https://kedro.readthedocs.io/en/stable/06_nodes_and_pipelines/03_modular_pipelines.html#package-a-modular-pipeline).
* Added support for bulk packaging/pulling modular pipelines using `kedro pipeline package/pull --all` and `pyproject.toml`.
* Removed `cli.py` from the Kedro project template. By default all CLI commands, including `kedro run`, are now defined on the Kedro framework side. These can be overridden in turn by a plugin or a `cli.py` file in your project. A packaged Kedro project will respect the same hierarchy when executed with `python -m my_package`.
* Removed `.ipython/profile_default/startup/` from the Kedro project template in favour of `.ipython/profile_default/ipython_config.py` and the `kedro.extras.extensions.ipython`.
* Added support for `dill` backend to `PickleDataSet`.
* Imports are now refactored at `kedro pipeline package` and `kedro pipeline pull` time, so that _aliasing_ a modular pipeline doesn't break it.
* Added the following new datasets to support basic Experiment Tracking:

| Type                        | Description                                          | Location                          |
| --------------------------- | ---------------------------------------------------- | --------------------------------- |
| `tracking.MetricsDataSet` | Dataset to track numeric metrics for experiment tracking | `kedro.extras.datasets.tracking` |
| `tracking.JSONDataSet` | Dataset to track data for experiment tracking | `kedro.extras.datasets.tracking` |


## Bug fixes and other changes
* Bumped minimum required `fsspec` version to 2021.04.
* Fixed the `kedro install` and `kedro build-reqs` flows when uninstalled dependencies are present in a project's `settings.py`, `context.py` or `hooks.py` ([Issue #829](https://github.com/quantumblacklabs/kedro/issues/829)).
* Imports are now refactored at `kedro pipeline package` and `kedro pipeline pull` time, so that _aliasing_ a modular pipeline doesn't break it.
* Pinned `dynaconf` to `<3.1.6` because the method signature for `_validate_items` changed which is used in Kedro.

## Minor breaking changes to the API

## Upcoming deprecations for Kedro 0.18.0
* `kedro pipeline list` and `kedro pipeline describe` are being deprecated in favour of new commands `kedro registry list ` and `kedro registry describe`.
* `kedro install` is being deprecated in favour of using `pip install -r src/requirements.txt` to install project dependencies.

## Thanks for supporting contributions
[Moussa Taifi](https://github.com/moutai),
[Deepyaman Datta](https://github.com/deepyaman)

# Release 0.17.4

## Major features and improvements
* Added the following new datasets:

| Type                        | Description                                          | Location                          |
| --------------------------- | ---------------------------------------------------- | --------------------------------- |
| `plotly.PlotlyDataSet` | Works with plotly graph object Figures (saves as json file) | `kedro.extras.datasets.plotly` |

## Bug fixes and other changes
* Defined our set of Kedro Principles! Have a read through [our docs](https://kedro.readthedocs.io/en/0.17.4/12_faq/03_kedro_principles.html).
* `ConfigLoader.get()` now raises a `BadConfigException`, with a more helpful error message, if a configuration file cannot be loaded (for instance due to wrong syntax or poor formatting).
* `run_id` now defaults to `save_version` when `after_catalog_created` is called, similarly to what happens during a `kedro run`.
* Fixed a bug where `kedro ipython` and `kedro jupyter notebook` didn't work if the `PYTHONPATH` was already set.
* Update the IPython extension to allow passing `env` and `extra_params` to `reload_kedro`  similar to how the IPython script works.
* `kedro info` now outputs if a plugin has any `hooks` or `cli_hooks` implemented.
* `PartitionedDataSet` now supports lazily materializing data on save.
* `kedro pipeline describe` now defaults to the `__default__` pipeline when no pipeline name is provided and also shows the namespace the nodes belong to.
* Fixed an issue where spark.SparkDataSet with enabled versioning would throw a VersionNotFoundError when using databricks-connect from a remote machine and saving to dbfs filesystem.
* `EmailMessageDataSet` added to doctree.
* When node inputs do not pass validation, the error message is now shown as the most recent exception in the traceback ([Issue #761](https://github.com/quantumblacklabs/kedro/issues/761)).
* `kedro pipeline package` now only packages the parameter file that exactly matches the pipeline name specified and the parameter files in a directory with the pipeline name.
* Extended support to newer versions of third-party dependencies ([Issue #735](https://github.com/quantumblacklabs/kedro/issues/735)).
* Ensured consistent references to `model input` tables in accordance with our Data Engineering convention.
* Changed behaviour where `kedro pipeline package` takes the pipeline package version, rather than the kedro package version. If the pipeline package version is not present, then the package version is used.
* Launched [GitHub Discussions](https://github.com/quantumblacklabs/kedro/discussions/) and [Kedro Discord Server](https://discord.gg/akJDeVaxnB)
* Improved error message when versioning is enabled for a dataset previously saved as non-versioned ([Issue #625](https://github.com/quantumblacklabs/kedro/issues/625)).

## Minor breaking changes to the API

## Upcoming deprecations for Kedro 0.18.0

## Thanks for supporting contributions
[Lou Kratz](https://github.com/lou-k),
[Lucas Jamar](https://github.com/lucasjamar)

# Release 0.17.3

## Major features and improvements
* Kedro plugins can now override built-in CLI commands.
* Added a `before_command_run` hook for plugins to add extra behaviour before Kedro CLI commands run.
* `pipelines` from `pipeline_registry.py` and `register_pipeline` hooks are now loaded lazily when they are first accessed, not on startup:

    ```python
    from kedro.framework.project import pipelines

    print(pipelines["__default__"])  # pipeline loading is only triggered here
    ```

## Bug fixes and other changes
* `TemplatedConfigLoader` now correctly inserts default values when no globals are supplied.
* Fixed a bug where the `KEDRO_ENV` environment variable had no effect on instantiating the `context` variable in an iPython session or a Jupyter notebook.
* Plugins with empty CLI groups are no longer displayed in the Kedro CLI help screen.
* Duplicate commands will no longer appear twice in the Kedro CLI help screen.
* CLI commands from sources with the same name will show under one list in the help screen.
* The setup of a Kedro project, including adding src to path and configuring settings, is now handled via the `bootstrap_project` method.
* `configure_project` is invoked if a `package_name` is supplied to `KedroSession.create`. This is added for backward-compatibility purpose to support a workflow that creates `Session` manually. It will be removed in `0.18.0`.
* Stopped swallowing up all `ModuleNotFoundError` if `register_pipelines` not found, so that a more helpful error message will appear when a dependency is missing, e.g. [Issue #722](https://github.com/quantumblacklabs/kedro/issues/722).
* When `kedro new` is invoked using a configuration yaml file, `output_dir` is no longer a required key; by default the current working directory will be used.
* When `kedro new` is invoked using a configuration yaml file, the appropriate `prompts.yml` file is now used for validating the provided configuration. Previously, validation was always performed against the kedro project template `prompts.yml` file.
* When a relative path to a starter template is provided, `kedro new` now generates user prompts to obtain configuration rather than supplying empty configuration.
* Fixed error when using starters on Windows with Python 3.7 (Issue [#722](https://github.com/quantumblacklabs/kedro/issues/722)).
* Fixed decoding error of config files that contain accented characters by opening them for reading in UTF-8.
* Fixed an issue where `after_dataset_loaded` run would finish before a dataset is actually loaded when using `--async` flag.

## Upcoming deprecations for Kedro 0.18.0

* `kedro.versioning.journal.Journal` will be removed.
* The following properties on `kedro.framework.context.KedroContext` will be removed:
  * `io` in favour of `KedroContext.catalog`
  * `pipeline` (equivalent to `pipelines["__default__"]`)
  * `pipelines` in favour of `kedro.framework.project.pipelines`

# Release 0.17.2

## Major features and improvements
* Added support for `compress_pickle` backend to `PickleDataSet`.
* Enabled loading pipelines without creating a `KedroContext` instance:

    ```python
    from kedro.framework.project import pipelines

    print(pipelines)
    ```

* Projects generated with kedro>=0.17.2:
  - should define pipelines in `pipeline_registry.py` rather than `hooks.py`.
  - when run as a package, will behave the same as `kedro run`

## Bug fixes and other changes
* If `settings.py` is not importable, the errors will be surfaced earlier in the process, rather than at runtime.

## Minor breaking changes to the API
* `kedro pipeline list` and `kedro pipeline describe` no longer accept redundant `--env` parameter.
* `from kedro.framework.cli.cli import cli` no longer includes the `new` and `starter` commands.

## Upcoming deprecations for Kedro 0.18.0

* `kedro.framework.context.KedroContext.run` will be removed in release 0.18.0.

## Thanks for supporting contributions
[Sasaki Takeru](https://github.com/takeru)

# Release 0.17.1

## Major features and improvements
* Added `env` and `extra_params` to `reload_kedro()` line magic.
* Extended the `pipeline()` API to allow strings and sets of strings as `inputs` and `outputs`, to specify when a dataset name remains the same (not namespaced).
* Added the ability to add custom prompts with regexp validator for starters by repurposing `default_config.yml` as `prompts.yml`.
* Added the `env` and `extra_params` arguments to `register_config_loader` hook.
* Refactored the way `settings` are loaded. You will now be able to run:

    ```python
    from kedro.framework.project import settings

    print(settings.CONF_ROOT)
    ```

* Added a check on `kedro.runner.parallel_runner.ParallelRunner` which checks datasets for the `_SINGLE_PROCESS` attribute in the `_validate_catalog` method. If this attribute is set to `True` in an instance of a dataset (e.g. `SparkDataSet`), the `ParallelRunner` will raise an `AttributeError`.
* Any user-defined dataset that should not be used with `ParallelRunner` may now have the `_SINGLE_PROCESS` attribute set to `True`.

## Bug fixes and other changes
* The version of a packaged modular pipeline now defaults to the version of the project package.
* Added fix to prevent new lines being added to pandas CSV datasets.
* Fixed issue with loading a versioned `SparkDataSet` in the interactive workflow.
* Kedro CLI now checks `pyproject.toml` for a `tool.kedro` section before treating the project as a Kedro project.
* Added fix to `DataCatalog::shallow_copy` now it should copy layers.
* `kedro pipeline pull` now uses `pip download` for protocols that are not supported by `fsspec`.
* Cleaned up documentation to fix broken links and rewrite permanently redirected ones.
* Added a `jsonschema` schema definition for the Kedro 0.17 catalog.
* `kedro install` now waits on Windows until all the requirements are installed.
* Exposed `--to-outputs` option in the CLI, throughout the codebase, and as part of hooks specifications.
* Fixed a bug where `ParquetDataSet` wasn't creating parent directories on the fly.
* Updated documentation.

## Breaking changes to the API
* This release has broken the `kedro ipython` and `kedro jupyter` workflows. To fix this, follow the instructions in the migration guide below.
* You will also need to upgrade `kedro-viz` to 3.10.1 if you use the `%run_viz` line magic in Jupyter Notebook.

> *Note:* If you're using the `ipython` [extension](https://kedro.readthedocs.io/en/stable/11_tools_integration/02_ipython.html#ipython-extension) instead, you will not encounter this problem.

## Migration guide
You will have to update the file `<your_project>/.ipython/profile_default/startup/00-kedro-init.py` in order to make `kedro ipython` and/or `kedro jupyter` work. Add the following line before the `KedroSession` is created:

```python
configure_project(metadata.package_name)  # to add

session = KedroSession.create(metadata.package_name, path)
```

Make sure that the associated import is provided in the same place as others in the file:

```python
from kedro.framework.project import configure_project  # to add
from kedro.framework.session import KedroSession
```

## Thanks for supporting contributions
[Mariana Silva](https://github.com/marianansilva),
[Kiyohito Kunii](https://github.com/921kiyo),
[noklam](https://github.com/noklam),
[Ivan Doroshenko](https://github.com/imdoroshenko),
[Zain Patel](https://github.com/mzjp2),
[Deepyaman Datta](https://github.com/deepyaman),
[Sam Hiscox](https://github.com/samhiscoxqb),
[Pascal Brokmeier](https://github.com/pascalwhoop)

# Release 0.17.0

## Major features and improvements

* In a significant change, [we have introduced `KedroSession`](https://kedro.readthedocs.io/en/stable/04_kedro_project_setup/03_session.html) which is responsible for managing the lifecycle of a Kedro run.
* Created a new Kedro Starter: `kedro new --starter=mini-kedro`. It is possible to [use the DataCatalog as a standalone component](https://github.com/quantumblacklabs/kedro-starters/tree/master/mini-kedro) in a Jupyter notebook and transition into the rest of the Kedro framework.
* Added `DatasetSpecs` with Hooks to run before and after datasets are loaded from/saved to the catalog.
* Added a command: `kedro catalog create`. For a registered pipeline, it creates a `<conf_root>/<env>/catalog/<pipeline_name>.yml` configuration file with `MemoryDataSet` datasets for each dataset that is missing from `DataCatalog`.
* Added `settings.py` and `pyproject.toml` (to replace `.kedro.yml`) for project configuration, in line with Python best practice.
* `ProjectContext` is no longer needed, unless for very complex customisations. `KedroContext`, `ProjectHooks` and `settings.py` together implement sensible default behaviour. As a result `context_path` is also now an _optional_ key in `pyproject.toml`.
* Removed `ProjectContext` from `src/<package_name>/run.py`.
* `TemplatedConfigLoader` now supports [Jinja2 template syntax](https://jinja.palletsprojects.com/en/2.11.x/templates/) alongside its original syntax.
* Made [registration Hooks](https://kedro.readthedocs.io/en/stable/07_extend_kedro/04_hooks.html#registration-hooks) mandatory, as the only way to customise the `ConfigLoader` or the `DataCatalog` used in a project. If no such Hook is provided in `src/<package_name>/hooks.py`, a `KedroContextError` is raised. There are sensible defaults defined in any project generated with Kedro >= 0.16.5.

## Bug fixes and other changes

* `ParallelRunner` no longer results in a run failure, when triggered from a notebook, if the run is started using `KedroSession` (`session.run()`).
* `before_node_run` can now overwrite node inputs by returning a dictionary with the corresponding updates.
* Added minimal, black-compatible flake8 configuration to the project template.
* Moved `isort` and `pytest` configuration from `<project_root>/setup.cfg` to `<project_root>/pyproject.toml`.
* Extra parameters are no longer incorrectly passed from `KedroSession` to `KedroContext`.
* Relaxed `pyspark` requirements to allow for installation of `pyspark` 3.0.
* Added a `--fs-args` option to the `kedro pipeline pull` command to specify configuration options for the `fsspec` filesystem arguments used when pulling modular pipelines from non-PyPI locations.
* Bumped maximum required `fsspec` version to 0.9.
* Bumped maximum supported `s3fs` version to 0.5 (`S3FileSystem` interface has changed since 0.4.1 version).

## Deprecations
* In Kedro 0.17.0 we have deleted the deprecated `kedro.cli` and `kedro.context` modules in favour of `kedro.framework.cli` and `kedro.framework.context` respectively.

## Other breaking changes to the API
* `kedro.io.DataCatalog.exists()` returns `False` when the dataset does not exist, as opposed to raising an exception.
* The pipeline-specific `catalog.yml` file is no longer automatically created for modular pipelines when running `kedro pipeline create`. Use `kedro catalog create` to replace this functionality.
* Removed `include_examples` prompt from `kedro new`. To generate boilerplate example code, you should use a Kedro starter.
* Changed the `--verbose` flag from a global command to a project-specific command flag (e.g `kedro --verbose new` becomes `kedro new --verbose`).
* Dropped support of the `dataset_credentials` key in credentials in `PartitionedDataSet`.
* `get_source_dir()` was removed from `kedro/framework/cli/utils.py`.
* Dropped support of `get_config`, `create_catalog`, `create_pipeline`, `template_version`, `project_name` and `project_path` keys by `get_project_context()` function (`kedro/framework/cli/cli.py`).
* `kedro new --starter` now defaults to fetching the starter template matching the installed Kedro version.
* Renamed `kedro_cli.py` to `cli.py` and moved it inside the Python package (`src/<package_name>/`), for a better packaging and deployment experience.
* Removed `.kedro.yml` from the project template and replaced it with `pyproject.toml`.
* Removed `KEDRO_CONFIGS` constant (previously residing in `kedro.framework.context.context`).
* Modified `kedro pipeline create` CLI command to add a boilerplate parameter config file in `conf/<env>/parameters/<pipeline_name>.yml` instead of `conf/<env>/pipelines/<pipeline_name>/parameters.yml`. CLI commands `kedro pipeline delete` / `package` / `pull` were updated accordingly.
* Removed `get_static_project_data` from `kedro.framework.context`.
* Removed `KedroContext.static_data`.
* The `KedroContext` constructor now takes `package_name` as first argument.
* Replaced `context` property on `KedroSession` with `load_context()` method.
* Renamed `_push_session` and `_pop_session` in `kedro.framework.session.session` to `_activate_session` and `_deactivate_session` respectively.
* Custom context class is set via `CONTEXT_CLASS` variable in `src/<your_project>/settings.py`.
* Removed `KedroContext.hooks` attribute. Instead, hooks should be registered in `src/<your_project>/settings.py` under the `HOOKS` key.
* Restricted names given to nodes to match the regex pattern `[\w\.-]+$`.
* Removed `KedroContext._create_config_loader()` and `KedroContext._create_data_catalog()`. They have been replaced by registration hooks, namely `register_config_loader()` and `register_catalog()` (see also [upcoming deprecations](#upcoming_deprecations_for_kedro_0.18.0)).


## Upcoming deprecations for Kedro 0.18.0

* `kedro.framework.context.load_context` will be removed in release 0.18.0.
* `kedro.framework.cli.get_project_context` will be removed in release 0.18.0.
* We've added a `DeprecationWarning` to the decorator API for both `node` and `pipeline`. These will be removed in release 0.18.0. Use Hooks to extend a node's behaviour instead.
* We've added a `DeprecationWarning` to the Transformers API when adding a transformer to the catalog. These will be removed in release 0.18.0. Use Hooks to customise the `load` and `save` methods.

## Thanks for supporting contributions
[Deepyaman Datta](https://github.com/deepyaman),
[Zach Schuster](https://github.com/zschuster)

## Migration guide from Kedro 0.16.* to 0.17.*

**Reminder:** Our documentation on [how to upgrade Kedro](https://kedro.readthedocs.io/en/stable/12_faq/01_faq.html#how-do-i-upgrade-kedro) covers a few key things to remember when updating any Kedro version.

The Kedro 0.17.0 release contains some breaking changes. If you update Kedro to 0.17.0 and then try to work with projects created against earlier versions of Kedro, you may encounter some issues when trying to run `kedro` commands in the terminal for that project. Here's a short guide to getting your projects running against the new version of Kedro.


>*Note*: As always, if you hit any problems, please check out our documentation:
>* [How can I find out more about Kedro?](https://kedro.readthedocs.io/en/stable/12_faq/01_faq.html#how-can-i-find-out-more-about-kedro)
>* [How can I get my questions answered?](https://kedro.readthedocs.io/en/stable/12_faq/01_faq.html#how-can-i-get-my-question-answered).

To get an existing Kedro project to work after you upgrade to Kedro 0.17.0, we recommend that you create a new project against Kedro 0.17.0 and move the code from your existing project into it. Let's go through the changes, but first, note that if you create a new Kedro project with Kedro 0.17.0 you will not be asked whether you want to include the boilerplate code for the Iris dataset example. We've removed this option (you should now use a Kedro starter if you want to create a project that is pre-populated with code).

To create a new, blank Kedro 0.17.0 project to drop your existing code into, you can create one, as always, with `kedro new`. We also recommend creating a new virtual environment for your new project, or you might run into conflicts with existing dependencies.

* **Update `pyproject.toml`**: Copy the following three keys from the `.kedro.yml` of your existing Kedro project into the `pyproject.toml` file of your new Kedro 0.17.0 project:


    ```toml
    [tools.kedro]
    package_name = "<package_name>"
    project_name = "<project_name>"
    project_version = "0.17.0"
    ```

Check your source directory. If you defined a different source directory (`source_dir`), make sure you also move that to `pyproject.toml`.


* **Copy files from your existing project**:

  + Copy subfolders of `project/src/project_name/pipelines` from existing to new project
  + Copy subfolders of `project/src/test/pipelines` from existing to new project
  + Copy the requirements your project needs into `requirements.txt` and/or `requirements.in`.
  + Copy your project configuration from the `conf` folder. Take note of the new locations needed for modular pipeline configuration (move it from `conf/<env>/pipeline_name/catalog.yml` to `conf/<env>/catalog/pipeline_name.yml` and likewise for `parameters.yml`).
  + Copy from the `data/` folder of your existing project, if needed, into the same location in your new project.
  + Copy any Hooks from `src/<package_name>/hooks.py`.

* **Update your new project's README and docs as necessary**.

* **Update `settings.py`**: For example, if you specified additional Hook implementations in `hooks`, or listed plugins under `disable_hooks_by_plugin` in your `.kedro.yml`, you will need to move them to `settings.py` accordingly:

    ```python
    from <package_name>.hooks import MyCustomHooks, ProjectHooks

    HOOKS = (ProjectHooks(), MyCustomHooks())

    DISABLE_HOOKS_FOR_PLUGINS = ("my_plugin1",)
    ```

* **Migration for `node` names**. From 0.17.0 the only allowed characters for node names are letters, digits, hyphens, underscores and/or fullstops. If you have previously defined node names that have special characters, spaces or other characters that are no longer permitted, you will need to rename those nodes.

* **Copy changes to `kedro_cli.py`**. If you previously customised the `kedro run` command or added more CLI commands to your `kedro_cli.py`, you should move them into `<project_root>/src/<package_name>/cli.py`. Note, however, that the new way to run a Kedro pipeline is via a `KedroSession`, rather than using the `KedroContext`:

    ```python
    with KedroSession.create(package_name=...) as session:
        session.run()
    ```

* **Copy changes made to `ConfigLoader`**. If you have defined a custom class, such as `TemplatedConfigLoader`, by overriding `ProjectContext._create_config_loader`, you should move the contents of the function in `src/<package_name>/hooks.py`, under `register_config_loader`.

* **Copy changes made to `DataCatalog`**. Likewise, if you have `DataCatalog` defined with `ProjectContext._create_catalog`, you should copy-paste the contents into `register_catalog`.

* **Optional**: If you have plugins such as [Kedro-Viz](https://github.com/quantumblacklabs/kedro-viz) installed, it's likely that Kedro 0.17.0 won't work with their older versions, so please either upgrade to the plugin's newest version or follow their migration guides.

# Release 0.16.6

## Major features and improvements

* Added documentation with a focus on single machine and distributed environment deployment; the series includes Docker, Argo, Prefect, Kubeflow, AWS Batch, AWS Sagemaker and extends our section on Databricks
* Added [kedro-starter-spaceflights](https://github.com/quantumblacklabs/kedro-starter-spaceflights/) alias for generating a project: `kedro new --starter spaceflights`.

## Bug fixes and other changes
* Fixed `TypeError` when converting dict inputs to a node made from a wrapped `partial` function.
* `PartitionedDataSet` improvements:
  - Supported passing arguments to the underlying filesystem.
* Improved handling of non-ASCII word characters in dataset names.
  - For example, a dataset named `jalapeño` will be accessible as `DataCatalog.datasets.jalapeño` rather than `DataCatalog.datasets.jalape__o`.
* Fixed `kedro install` for an Anaconda environment defined in `environment.yml`.
* Fixed backwards compatibility with templates generated with older Kedro versions <0.16.5. No longer need to update `.kedro.yml` to use `kedro lint` and `kedro jupyter notebook convert`.
* Improved documentation.
* Added documentation using MinIO with Kedro.
* Improved error messages for incorrect parameters passed into a node.
* Fixed issue with saving a `TensorFlowModelDataset` in the HDF5 format with versioning enabled.
* Added missing `run_result` argument in `after_pipeline_run` Hooks spec.
* Fixed a bug in IPython script that was causing context hooks to be registered twice. To apply this fix to a project generated with an older Kedro version, apply the same changes made in [this PR](https://github.com/quantumblacklabs/kedro-starter-pandas-iris/pull/16) to your `00-kedro-init.py` file.
* Improved documentation.

## Breaking changes to the API

## Thanks for supporting contributions
[Deepyaman Datta](https://github.com/deepyaman), [Bhavya Merchant](https://github.com/bnmerchant), [Lovkush Agarwal](https://github.com/Lovkush-A), [Varun Krishna S](https://github.com/vhawk19), [Sebastian Bertoli](https://github.com/sebastianbertoli), [noklam](https://github.com/noklam), [Daniel Petti](https://github.com/djpetti), [Waylon Walker](https://github.com/waylonwalker), [Saran Balaji C](https://github.com/csaranbalaji)

# Release 0.16.5

## Major features and improvements
* Added the following new datasets.

| Type                        | Description                                                                                             | Location                      |
| --------------------------- | ------------------------------------------------------------------------------------------------------- | ----------------------------- |
| `email.EmailMessageDataSet` | Manage email messages using [the Python standard library](https://docs.python.org/3/library/email.html) | `kedro.extras.datasets.email` |

* Added support for `pyproject.toml` to configure Kedro. `pyproject.toml` is used if `.kedro.yml` doesn't exist (Kedro configuration should be under `[tool.kedro]` section).
* Projects created with this version will have no `pipeline.py`, having been replaced by `hooks.py`.
* Added a set of registration hooks, as the new way of registering library components with a Kedro project:
    * `register_pipelines()`, to replace `_get_pipelines()`
    * `register_config_loader()`, to replace `_create_config_loader()`
    * `register_catalog()`, to replace `_create_catalog()`
These can be defined in `src/<package-name>/hooks.py` and added to `.kedro.yml` (or `pyproject.toml`). The order of execution is: plugin hooks, `.kedro.yml` hooks, hooks in `ProjectContext.hooks`.
* Added ability to disable auto-registered Hooks using `.kedro.yml` (or `pyproject.toml`) configuration file.

## Bug fixes and other changes
* Added option to run asynchronously via the Kedro CLI.
* Absorbed `.isort.cfg` settings into `setup.cfg`.
* Packaging a modular pipeline raises an error if the pipeline directory is empty or non-existent.

## Breaking changes to the API
* `project_name`, `project_version` and `package_name` now have to be defined in `.kedro.yml` for projects using Kedro 0.16.5+.

## Migration Guide
This release has accidentally broken the usage of `kedro lint` and `kedro jupyter notebook convert` on a project template generated with previous versions of Kedro (<=0.16.4). To amend this, please either upgrade to `kedro==0.16.6` or update `.kedro.yml` within your project root directory to include the following keys:

```yaml
project_name: "<your_project_name>"
project_version: "<kedro_version_of_the_project>"
package_name: "<your_package_name>"
```

## Thanks for supporting contributions
[Deepyaman Datta](https://github.com/deepyaman), [Bas Nijholt](https://github.com/basnijholt), [Sebastian Bertoli](https://github.com/sebastianbertoli)

# Release 0.16.4

## Major features and improvements
* Fixed a bug for using `ParallelRunner` on Windows.
* Enabled auto-discovery of hooks implementations coming from installed plugins.

## Bug fixes and other changes
* Fixed a bug for using `ParallelRunner` on Windows.
* Modified `GBQTableDataSet` to load customized results using customized queries from Google Big Query tables.
* Documentation improvements.

## Breaking changes to the API

## Thanks for supporting contributions
[Ajay Bisht](https://github.com/ajb7), [Vijay Sajjanar](https://github.com/vjkr), [Deepyaman Datta](https://github.com/deepyaman), [Sebastian Bertoli](https://github.com/sebastianbertoli), [Shahil Mawjee](https://github.com/s-mawjee), [Louis Guitton](https://github.com/louisguitton), [Emanuel Ferm](https://github.com/eferm)

# Release 0.16.3

## Major features and improvements
* Added the `kedro pipeline pull` CLI command to extract a packaged modular pipeline, and place the contents in a Kedro project.
* Added the `--version` option to `kedro pipeline package` to allow specifying alternative versions to package under.
* Added the `--starter` option to `kedro new` to create a new project from a local, remote or aliased starter template.
* Added the `kedro starter list` CLI command to list all starter templates that can be used to bootstrap a new Kedro project.
* Added the following new datasets.

| Type               | Description                                                                                           | Location                     |
| ------------------ | ----------------------------------------------------------------------------------------------------- | ---------------------------- |
| `json.JSONDataSet` | Work with JSON files using [the Python standard library](https://docs.python.org/3/library/json.html) | `kedro.extras.datasets.json` |

## Bug fixes and other changes
* Removed `/src/nodes` directory from the project template and made `kedro jupyter convert` create it on the fly if necessary.
* Fixed a bug in `MatplotlibWriter` which prevented saving lists and dictionaries of plots locally on Windows.
* Closed all pyplot windows after saving in `MatplotlibWriter`.
* Documentation improvements:
  - Added [kedro-wings](https://github.com/tamsanh/kedro-wings) and [kedro-great](https://github.com/tamsanh/kedro-great) to the list of community plugins.
* Fixed broken versioning for Windows paths.
* Fixed `DataSet` string representation for falsy values.
* Improved the error message when duplicate nodes are passed to the `Pipeline` initializer.
* Fixed a bug where `kedro docs` would fail because the built docs were located in a different directory.
* Fixed a bug where `ParallelRunner` would fail on Windows machines whose reported CPU count exceeded 61.
* Fixed an issue with saving TensorFlow model to `h5` file on Windows.
* Added a `json` parameter to `APIDataSet` for the convenience of generating requests with JSON bodies.
* Fixed dependencies for `SparkDataSet` to include spark.

## Breaking changes to the API

## Thanks for supporting contributions
[Deepyaman Datta](https://github.com/deepyaman), [Tam-Sanh Nguyen](https://github.com/tamsanh), [DataEngineerOne](http://youtube.com/DataEngineerOne)

# Release 0.16.2

## Major features and improvements
* Added the following new datasets.

| Type                                | Description                                                                                                          | Location                           |
| ----------------------------------- | -------------------------------------------------------------------------------------------------------------------- | ---------------------------------- |
| `pandas.AppendableExcelDataSet`     | Work with `Excel` files opened in append mode                                                                        | `kedro.extras.datasets.pandas`     |
| `tensorflow.TensorFlowModelDataset` | Work with `TensorFlow` models using [TensorFlow 2.X](https://www.tensorflow.org/api_docs/python/tf/keras/Model#save) | `kedro.extras.datasets.tensorflow` |
| `holoviews.HoloviewsWriter`         | Work with `Holoviews` objects (saves as image file)                                                                  | `kedro.extras.datasets.holoviews`  |

* `kedro install` will now compile project dependencies (by running `kedro build-reqs` behind the scenes) before the installation if the `src/requirements.in` file doesn't exist.
* Added `only_nodes_with_namespace` in `Pipeline` class to filter only nodes with a specified namespace.
* Added the `kedro pipeline delete` command to help delete unwanted or unused pipelines (it won't remove references to the pipeline in your `create_pipelines()` code).
* Added the `kedro pipeline package` command to help package up a modular pipeline. It will bundle up the pipeline source code, tests, and parameters configuration into a .whl file.

## Bug fixes and other changes
* `DataCatalog` improvements:
  - Introduced regex filtering to the `DataCatalog.list()` method.
  - Non-alphanumeric characters (except underscore) in dataset name are replaced with `__` in `DataCatalog.datasets`, for ease of access to transcoded datasets.
* Dataset improvements:
  - Improved initialization speed of `spark.SparkHiveDataSet`.
  - Improved S3 cache in `spark.SparkDataSet`.
  - Added support of options for building `pyarrow` table in `pandas.ParquetDataSet`.
* `kedro build-reqs` CLI command improvements:
  - `kedro build-reqs` is now called with `-q` option and will no longer print out compiled requirements to the console for security reasons.
  - All unrecognized CLI options in `kedro build-reqs` command are now passed to [pip-compile](https://github.com/jazzband/pip-tools#example-usage-for-pip-compile) call (e.g. `kedro build-reqs --generate-hashes`).
* `kedro jupyter` CLI command improvements:
  - Improved error message when running `kedro jupyter notebook`, `kedro jupyter lab` or `kedro ipython` with Jupyter/IPython dependencies not being installed.
  - Fixed `%run_viz` line magic for showing kedro viz inside a Jupyter notebook. For the fix to be applied on existing Kedro project, please see the migration guide.
  - Fixed the bug in IPython startup script ([issue 298](https://github.com/quantumblacklabs/kedro/issues/298)).
* Documentation improvements:
  - Updated community-generated content in FAQ.
  - Added [find-kedro](https://github.com/WaylonWalker/find-kedro) and [kedro-static-viz](https://github.com/WaylonWalker/kedro-static-viz) to the list of community plugins.
  - Add missing `pillow.ImageDataSet` entry to the documentation.

## Breaking changes to the API

### Migration guide from Kedro 0.16.1 to 0.16.2

#### Guide to apply the fix for `%run_viz` line magic in existing project

Even though this release ships a fix for project generated with `kedro==0.16.2`, after upgrading, you will still need to make a change in your existing project if it was generated with `kedro>=0.16.0,<=0.16.1` for the fix to take effect. Specifically, please change the content of your project's IPython init script located at `.ipython/profile_default/startup/00-kedro-init.py` with the content of [this file](https://github.com/quantumblacklabs/kedro/blob/0.16.2/kedro/templates/project/%7B%7B%20cookiecutter.repo_name%20%7D%7D/.ipython/profile_default/startup/00-kedro-init.py). You will also need `kedro-viz>=3.3.1`.

## Thanks for supporting contributions
[Miguel Rodriguez Gutierrez](https://github.com/MigQ2), [Joel Schwarzmann](https://github.com/datajoely), [w0rdsm1th](https://github.com/w0rdsm1th), [Deepyaman Datta](https://github.com/deepyaman), [Tam-Sanh Nguyen](https://github.com/tamsanh), [Marcus Gawronsky](https://github.com/marcusinthesky)

# 0.16.1

## Major features and improvements

## Bug fixes and other changes
* Fixed deprecation warnings from `kedro.cli` and `kedro.context` when running `kedro jupyter notebook`.
* Fixed a bug where `catalog` and `context` were not available in Jupyter Lab and Notebook.
* Fixed a bug where `kedro build-reqs` would fail if you didn't have your project dependencies installed.

## Breaking changes to the API

## Thanks for supporting contributions

# 0.16.0

## Major features and improvements
### CLI
* Added new CLI commands (only available for the projects created using Kedro 0.16.0 or later):
  - `kedro catalog list` to list datasets in your catalog
  - `kedro pipeline list` to list pipelines
  - `kedro pipeline describe` to describe a specific pipeline
  - `kedro pipeline create` to create a modular pipeline
* Improved the CLI speed by up to 50%.
* Improved error handling when making a typo on the CLI. We now suggest some of the possible commands you meant to type, in `git`-style.

### Framework
* All modules in `kedro.cli` and `kedro.context` have been moved into `kedro.framework.cli` and `kedro.framework.context` respectively. `kedro.cli` and `kedro.context` will be removed in future releases.
* Added `Hooks`, which is a new mechanism for extending Kedro.
* Fixed `load_context` changing user's current working directory.
* Allowed the source directory to be configurable in `.kedro.yml`.
* Added the ability to specify nested parameter values inside your node inputs, e.g. `node(func, "params:a.b", None)`
### DataSets
* Added the following new datasets.

| Type                       | Description                                 | Location                          |
| -------------------------- | ------------------------------------------- | --------------------------------- |
| `pillow.ImageDataSet`      | Work with image files using `Pillow`        | `kedro.extras.datasets.pillow`    |
| `geopandas.GeoJSONDataSet` | Work with geospatial data using `GeoPandas` | `kedro.extras.datasets.geopandas` |
| `api.APIDataSet`           | Work with data from HTTP(S) API requests    | `kedro.extras.datasets.api`       |

* Added `joblib` backend support to `pickle.PickleDataSet`.
* Added versioning support to `MatplotlibWriter` dataset.
* Added the ability to install dependencies for a given dataset with more granularity, e.g. `pip install "kedro[pandas.ParquetDataSet]"`.
* Added the ability to specify extra arguments, e.g. `encoding` or `compression`, for `fsspec.spec.AbstractFileSystem.open()` calls when loading/saving a dataset. See Example 3 under [docs](https://kedro.readthedocs.io/en/stable/04_user_guide/04_data_catalog.html#using-the-data-catalog-with-the-yaml-api).

### Other
* Added `namespace` property on ``Node``, related to the modular pipeline where the node belongs.
* Added an option to enable asynchronous loading inputs and saving outputs in both `SequentialRunner(is_async=True)` and `ParallelRunner(is_async=True)` class.
* Added `MemoryProfiler` transformer.
* Removed the requirement to have all dependencies for a dataset module to use only a subset of the datasets within.
* Added support for `pandas>=1.0`.
* Enabled Python 3.8 compatibility. _Please note that a Spark workflow may be unreliable for this Python version as `pyspark` is not fully-compatible with 3.8 yet._
* Renamed "features" layer to "feature" layer to be consistent with (most) other layers and the [relevant FAQ](https://kedro.readthedocs.io/en/stable/11_faq/01_faq.html#what-is-data-engineering-convention).

## Bug fixes and other changes
* Fixed a bug where a new version created mid-run by an external system caused inconsistencies in the load versions used in the current run.
* Documentation improvements
  * Added instruction in the documentation on how to create a custom runner).
  * Updated contribution process in `CONTRIBUTING.md` - added Developer Workflow.
  * Documented installation of development version of Kedro in the [FAQ section](https://kedro.readthedocs.io/en/stable/11_faq/01_faq.html#how-can-i-use-a-development-version-of-kedro).
  * Added missing `_exists` method to `MyOwnDataSet` example in 04_user_guide/08_advanced_io.
* Fixed a bug where `PartitionedDataSet` and `IncrementalDataSet` were not working with `s3a` or `s3n` protocol.
* Added ability to read partitioned parquet file from a directory in `pandas.ParquetDataSet`.
* Replaced `functools.lru_cache` with `cachetools.cachedmethod` in `PartitionedDataSet` and `IncrementalDataSet` for per-instance cache invalidation.
* Implemented custom glob function for `SparkDataSet` when running on Databricks.
* Fixed a bug in `SparkDataSet` not allowing for loading data from DBFS in a Windows machine using Databricks-connect.
* Improved the error message for `DataSetNotFoundError` to suggest possible dataset names user meant to type.
* Added the option for contributors to run Kedro tests locally without Spark installation with `make test-no-spark`.
* Added option to lint the project without applying the formatting changes (`kedro lint --check-only`).

## Breaking changes to the API
### Datasets
* Deleted obsolete datasets from `kedro.io`.
* Deleted `kedro.contrib` and `extras` folders.
* Deleted obsolete `CSVBlobDataSet` and `JSONBlobDataSet` dataset types.
* Made `invalidate_cache` method on datasets private.
* `get_last_load_version` and `get_last_save_version` methods are no longer available on `AbstractDataSet`.
* `get_last_load_version` and `get_last_save_version` have been renamed to `resolve_load_version` and `resolve_save_version` on ``AbstractVersionedDataSet``, the results of which are cached.
* The `release()` method on datasets extending ``AbstractVersionedDataSet`` clears the cached load and save version. All custom datasets must call `super()._release()` inside `_release()`.
* ``TextDataSet`` no longer has `load_args` and `save_args`. These can instead be specified under `open_args_load` or `open_args_save` in `fs_args`.
* `PartitionedDataSet` and `IncrementalDataSet` method `invalidate_cache` was made private: `_invalidate_caches`.

### Other
* Removed `KEDRO_ENV_VAR` from `kedro.context` to speed up the CLI run time.
* `Pipeline.name` has been removed in favour of `Pipeline.tag()`.
* Dropped `Pipeline.transform()` in favour of `kedro.pipeline.modular_pipeline.pipeline()` helper function.
* Made constant `PARAMETER_KEYWORDS` private, and moved it from `kedro.pipeline.pipeline` to `kedro.pipeline.modular_pipeline`.
* Layers are no longer part of the dataset object, as they've moved to the `DataCatalog`.
* Python 3.5 is no longer supported by the current and all future versions of Kedro.

### Migration guide from Kedro 0.15.* to 0.16.*

#### General Migration

**reminder** [How do I upgrade Kedro](https://kedro.readthedocs.io/en/stable/11_faq/01_faq.html#how-do-i-upgrade-kedro) covers a few key things to remember when updating any kedro version.

#### Migration for datasets

Since all the datasets (from `kedro.io` and `kedro.contrib.io`) were moved to `kedro/extras/datasets` you must update the type of all datasets in `<project>/conf/base/catalog.yml` file.
Here how it should be changed: `type: <SomeDataSet>` -> `type: <subfolder of kedro/extras/datasets>.<SomeDataSet>` (e.g. `type: CSVDataSet` -> `type: pandas.CSVDataSet`).

In addition, all the specific datasets like `CSVLocalDataSet`, `CSVS3DataSet` etc. were deprecated. Instead, you must use generalized datasets like `CSVDataSet`.
E.g. `type: CSVS3DataSet` -> `type: pandas.CSVDataSet`.

> Note: No changes required if you are using your custom dataset.

#### Migration for Pipeline.transform()
`Pipeline.transform()` has been dropped in favour of the `pipeline()` constructor. The following changes apply:
- Remember to import `from kedro.pipeline import pipeline`
- The `prefix` argument has been renamed to `namespace`
- And `datasets` has been broken down into more granular arguments:
  - `inputs`: Independent inputs to the pipeline
  - `outputs`: Any output created in the pipeline, whether an intermediary dataset or a leaf output
  - `parameters`: `params:...` or `parameters`

As an example, code that used to look like this with the `Pipeline.transform()` constructor:
```python
result = my_pipeline.transform(
    datasets={"input": "new_input", "output": "new_output", "params:x": "params:y"},
    prefix="pre",
)
```

When used with the new `pipeline()` constructor, becomes:
```python
from kedro.pipeline import pipeline

result = pipeline(
    my_pipeline,
    inputs={"input": "new_input"},
    outputs={"output": "new_output"},
    parameters={"params:x": "params:y"},
    namespace="pre",
)
```

#### Migration for decorators, color logger, transformers etc.
Since some modules were moved to other locations you need to update import paths appropriately.
You can find the list of moved files in the [`0.15.6` release notes](https://github.com/quantumblacklabs/kedro/releases/tag/0.15.6) under the section titled `Files with a new location`.

#### Migration for CLI and KEDRO_ENV environment variable
> Note: If you haven't made significant changes to your `kedro_cli.py`, it may be easier to simply copy the updated `kedro_cli.py` `.ipython/profile_default/startup/00-kedro-init.py` and from GitHub or a newly generated project into your old project.

* We've removed `KEDRO_ENV_VAR` from `kedro.context`. To get your existing project template working, you'll need to remove all instances of `KEDRO_ENV_VAR` from your project template:
  - From the imports in `kedro_cli.py` and `.ipython/profile_default/startup/00-kedro-init.py`: `from kedro.context import KEDRO_ENV_VAR, load_context` -> `from kedro.framework.context import load_context`
  - Remove the `envvar=KEDRO_ENV_VAR` line from the click options in `run`, `jupyter_notebook` and `jupyter_lab` in `kedro_cli.py`
  - Replace `KEDRO_ENV_VAR` with `"KEDRO_ENV"` in `_build_jupyter_env`
  - Replace `context = load_context(path, env=os.getenv(KEDRO_ENV_VAR))` with `context = load_context(path)` in `.ipython/profile_default/startup/00-kedro-init.py`

 #### Migration for `kedro build-reqs`

 We have upgraded `pip-tools` which is used by `kedro build-reqs` to 5.x. This `pip-tools` version requires `pip>=20.0`. To upgrade `pip`, please refer to [their documentation](https://pip.pypa.io/en/stable/installing/#upgrading-pip).

## Thanks for supporting contributions
[@foolsgold](https://github.com/foolsgold), [Mani Sarkar](https://github.com/neomatrix369), [Priyanka Shanbhag](https://github.com/priyanka1414), [Luis Blanche](https://github.com/LuisBlanche), [Deepyaman Datta](https://github.com/deepyaman), [Antony Milne](https://github.com/AntonyMilneQB), [Panos Psimatikas](https://github.com/ppsimatikas), [Tam-Sanh Nguyen](https://github.com/tamsanh), [Tomasz Kaczmarczyk](https://github.com/TomaszKaczmarczyk), [Kody Fischer](https://github.com/Klio-Foxtrot187), [Waylon Walker](https://github.com/waylonwalker)

# 0.15.9

## Major features and improvements

## Bug fixes and other changes

* Pinned `fsspec>=0.5.1, <0.7.0` and `s3fs>=0.3.0, <0.4.1` to fix incompatibility issues with their latest release.

## Breaking changes to the API

## Thanks for supporting contributions

# 0.15.8

## Major features and improvements

## Bug fixes and other changes

* Added the additional libraries to our `requirements.txt` so `pandas.CSVDataSet` class works out of box with `pip install kedro`.
* Added `pandas` to our `extra_requires` in `setup.py`.
* Improved the error message when dependencies of a `DataSet` class are missing.

## Breaking changes to the API

## Thanks for supporting contributions

# 0.15.7

## Major features and improvements

* Added in documentation on how to contribute a custom `AbstractDataSet` implementation.

## Bug fixes and other changes

* Fixed the link to the Kedro banner image in the documentation.

## Breaking changes to the API

## Thanks for supporting contributions

# 0.15.6

## Major features and improvements
> _TL;DR_ We're launching [`kedro.extras`](https://github.com/quantumblacklabs/kedro/tree/master/extras), the new home for our revamped series of datasets, decorators and dataset transformers. The datasets in [`kedro.extras.datasets`](https://github.com/quantumblacklabs/kedro/tree/master/extras/datasets) use [`fsspec`](https://filesystem-spec.readthedocs.io/en/latest/) to access a variety of data stores including local file systems, network file systems, cloud object stores (including S3 and GCP), and Hadoop, read more about this [**here**](https://kedro.readthedocs.io/en/latest/04_user_guide/04_data_catalog.html#specifying-the-location-of-the-dataset). The change will allow [#178](https://github.com/quantumblacklabs/kedro/issues/178) to happen in the next major release of Kedro.

An example of this new system can be seen below, loading the CSV `SparkDataSet` from S3:

```yaml
weather:
  type: spark.SparkDataSet  # Observe the specified type, this  affects all datasets
  filepath: s3a://your_bucket/data/01_raw/weather*  # filepath uses fsspec to indicate the file storage system
  credentials: dev_s3
  file_format: csv
```

You can also load data incrementally whenever it is dumped into a directory with the extension to [`PartionedDataSet`](https://kedro.readthedocs.io/en/latest/04_user_guide/08_advanced_io.html#partitioned-dataset), a feature that allows you to load a directory of files. The [`IncrementalDataSet`](https://kedro.readthedocs.io/en/stable/04_user_guide/08_advanced_io.html#incremental-loads-with-incrementaldataset) stores the information about the last processed partition in a `checkpoint`, read more about this feature [**here**](https://kedro.readthedocs.io/en/stable/04_user_guide/08_advanced_io.html#incremental-loads-with-incrementaldataset).

### New features

* Added `layer` attribute for datasets in `kedro.extras.datasets` to specify the name of a layer according to [data engineering convention](https://kedro.readthedocs.io/en/stable/11_faq/01_faq.html#what-is-data-engineering-convention), this feature will be passed to [`kedro-viz`](https://github.com/quantumblacklabs/kedro-viz) in future releases.
* Enabled loading a particular version of a dataset in Jupyter Notebooks and iPython, using `catalog.load("dataset_name", version="<2019-12-13T15.08.09.255Z>")`.
* Added property `run_id` on `ProjectContext`, used for versioning using the [`Journal`](https://kedro.readthedocs.io/en/stable/04_user_guide/13_journal.html). To customise your journal `run_id` you can override the private method `_get_run_id()`.
* Added the ability to install all optional kedro dependencies via `pip install "kedro[all]"`.
* Modified the `DataCatalog`'s load order for datasets, loading order is the following:
  - `kedro.io`
  - `kedro.extras.datasets`
  - Import path, specified in `type`
* Added an optional `copy_mode` flag to `CachedDataSet` and `MemoryDataSet` to specify (`deepcopy`, `copy` or `assign`) the copy mode to use when loading and saving.

### New Datasets

| Type                             | Description                                                                                                                                      | Location                            |
| -------------------------------- | ------------------------------------------------------------------------------------------------------------------------------------------------ | ----------------------------------- |
| `dask.ParquetDataSet`            | Handles parquet datasets using Dask                                                                                                              | `kedro.extras.datasets.dask`        |
| `pickle.PickleDataSet`           | Work with Pickle files using [`fsspec`](https://filesystem-spec.readthedocs.io/en/latest/) to communicate with the underlying filesystem         | `kedro.extras.datasets.pickle`      |
| `pandas.CSVDataSet`              | Work with CSV files using [`fsspec`](https://filesystem-spec.readthedocs.io/en/latest/) to communicate with the underlying filesystem            | `kedro.extras.datasets.pandas`      |
| `pandas.TextDataSet`             | Work with text files using [`fsspec`](https://filesystem-spec.readthedocs.io/en/latest/) to communicate with the underlying filesystem           | `kedro.extras.datasets.pandas`      |
| `pandas.ExcelDataSet`            | Work with Excel files using [`fsspec`](https://filesystem-spec.readthedocs.io/en/latest/) to communicate with the underlying filesystem          | `kedro.extras.datasets.pandas`      |
| `pandas.HDFDataSet`              | Work with HDF using [`fsspec`](https://filesystem-spec.readthedocs.io/en/latest/) to communicate with the underlying filesystem                  | `kedro.extras.datasets.pandas`      |
| `yaml.YAMLDataSet`               | Work with YAML files using [`fsspec`](https://filesystem-spec.readthedocs.io/en/latest/) to communicate with the underlying filesystem           | `kedro.extras.datasets.yaml`        |
| `matplotlib.MatplotlibWriter`    | Save with Matplotlib images using [`fsspec`](https://filesystem-spec.readthedocs.io/en/latest/) to communicate with the underlying filesystem    | `kedro.extras.datasets.matplotlib`  |
| `networkx.NetworkXDataSet`       | Work with NetworkX files using [`fsspec`](https://filesystem-spec.readthedocs.io/en/latest/) to communicate with the underlying filesystem       | `kedro.extras.datasets.networkx`    |
| `biosequence.BioSequenceDataSet` | Work with bio-sequence objects using [`fsspec`](https://filesystem-spec.readthedocs.io/en/latest/) to communicate with the underlying filesystem | `kedro.extras.datasets.biosequence` |
| `pandas.GBQTableDataSet`         | Work with Google BigQuery                                                                                                                        | `kedro.extras.datasets.pandas`      |
| `pandas.FeatherDataSet`          | Work with feather files using [`fsspec`](https://filesystem-spec.readthedocs.io/en/latest/) to communicate with the underlying filesystem        | `kedro.extras.datasets.pandas`      |
| `IncrementalDataSet`             | Inherit from `PartitionedDataSet` and remembers the last processed partition                                                                     | `kedro.io`                          |

### Files with a new location

| Type                                                                 | New Location                                 |
| -------------------------------------------------------------------- | -------------------------------------------- |
| `JSONDataSet`                                                        | `kedro.extras.datasets.pandas`               |
| `CSVBlobDataSet`                                                     | `kedro.extras.datasets.pandas`               |
| `JSONBlobDataSet`                                                    | `kedro.extras.datasets.pandas`               |
| `SQLTableDataSet`                                                    | `kedro.extras.datasets.pandas`               |
| `SQLQueryDataSet`                                                    | `kedro.extras.datasets.pandas`               |
| `SparkDataSet`                                                       | `kedro.extras.datasets.spark`                |
| `SparkHiveDataSet`                                                   | `kedro.extras.datasets.spark`                |
| `SparkJDBCDataSet`                                                   | `kedro.extras.datasets.spark`                |
| `kedro/contrib/decorators/retry.py`                                  | `kedro/extras/decorators/retry_node.py`      |
| `kedro/contrib/decorators/memory_profiler.py`                        | `kedro/extras/decorators/memory_profiler.py` |
| `kedro/contrib/io/transformers/transformers.py`                      | `kedro/extras/transformers/time_profiler.py` |
| `kedro/contrib/colors/logging/color_logger.py`                       | `kedro/extras/logging/color_logger.py`       |
| `extras/ipython_loader.py`                                           | `tools/ipython/ipython_loader.py`            |
| `kedro/contrib/io/cached/cached_dataset.py`                          | `kedro/io/cached_dataset.py`                 |
| `kedro/contrib/io/catalog_with_default/data_catalog_with_default.py` | `kedro/io/data_catalog_with_default.py`      |
| `kedro/contrib/config/templated_config.py`                           | `kedro/config/templated_config.py`           |

## Upcoming deprecations

| Category                  | Type                                                           |
| ------------------------- | -------------------------------------------------------------- |
| **Datasets**              | `BioSequenceLocalDataSet`                                      |
|                           | `CSVGCSDataSet`                                                |
|                           | `CSVHTTPDataSet`                                               |
|                           | `CSVLocalDataSet`                                              |
|                           | `CSVS3DataSet`                                                 |
|                           | `ExcelLocalDataSet`                                            |
|                           | `FeatherLocalDataSet`                                          |
|                           | `JSONGCSDataSet`                                               |
|                           | `JSONLocalDataSet`                                             |
|                           | `HDFLocalDataSet`                                              |
|                           | `HDFS3DataSet`                                                 |
|                           | `kedro.contrib.io.cached.CachedDataSet`                        |
|                           | `kedro.contrib.io.catalog_with_default.DataCatalogWithDefault` |
|                           | `MatplotlibLocalWriter`                                        |
|                           | `MatplotlibS3Writer`                                           |
|                           | `NetworkXLocalDataSet`                                         |
|                           | `ParquetGCSDataSet`                                            |
|                           | `ParquetLocalDataSet`                                          |
|                           | `ParquetS3DataSet`                                             |
|                           | `PickleLocalDataSet`                                           |
|                           | `PickleS3DataSet`                                              |
|                           | `TextLocalDataSet`                                             |
|                           | `YAMLLocalDataSet`                                             |
| **Decorators**            | `kedro.contrib.decorators.memory_profiler`                     |
|                           | `kedro.contrib.decorators.retry`                               |
|                           | `kedro.contrib.decorators.pyspark.spark_to_pandas`             |
|                           | `kedro.contrib.decorators.pyspark.pandas_to_spark`             |
| **Transformers**          | `kedro.contrib.io.transformers.transformers`                   |
| **Configuration Loaders** | `kedro.contrib.config.TemplatedConfigLoader`                   |

## Bug fixes and other changes
* Added the option to set/overwrite params in `config.yaml` using YAML dict style instead of string CLI formatting only.
* Kedro CLI arguments `--node` and `--tag` support comma-separated values, alternative methods will be deprecated in future releases.
* Fixed a bug in the `invalidate_cache` method of `ParquetGCSDataSet` and `CSVGCSDataSet`.
* `--load-version` now won't break if version value contains a colon.
* Enabled running `node`s with duplicate inputs.
* Improved error message when empty credentials are passed into `SparkJDBCDataSet`.
* Fixed bug that caused an empty project to fail unexpectedly with ImportError in `template/.../pipeline.py`.
* Fixed bug related to saving dataframe with categorical variables in table mode using `HDFS3DataSet`.
* Fixed bug that caused unexpected behavior when using `from_nodes` and `to_nodes` in pipelines using transcoding.
* Credentials nested in the dataset config are now also resolved correctly.
* Bumped minimum required pandas version to 0.24.0 to make use of `pandas.DataFrame.to_numpy` (recommended alternative to `pandas.DataFrame.values`).
* Docs improvements.
* `Pipeline.transform` skips modifying node inputs/outputs containing `params:` or `parameters` keywords.
* Support for `dataset_credentials` key in the credentials for `PartitionedDataSet` is now deprecated. The dataset credentials should be specified explicitly inside the dataset config.
* Datasets can have a new `confirm` function which is called after a successful node function execution if the node contains `confirms` argument with such dataset name.
* Make the resume prompt on pipeline run failure use `--from-nodes` instead of `--from-inputs` to avoid unnecessarily re-running nodes that had already executed.
* When closed, Jupyter notebook kernels are automatically terminated after 30 seconds of inactivity by default. Use `--idle-timeout` option to update it.
* Added `kedro-viz` to the Kedro project template `requirements.txt` file.
* Removed the `results` and `references` folder from the project template.
* Updated contribution process in `CONTRIBUTING.md`.

## Breaking changes to the API
* Existing `MatplotlibWriter` dataset in `contrib` was renamed to `MatplotlibLocalWriter`.
* `kedro/contrib/io/matplotlib/matplotlib_writer.py` was renamed to `kedro/contrib/io/matplotlib/matplotlib_local_writer.py`.
* `kedro.contrib.io.bioinformatics.sequence_dataset.py` was renamed to `kedro.contrib.io.bioinformatics.biosequence_local_dataset.py`.

## Thanks for supporting contributions
[Andrii Ivaniuk](https://github.com/andrii-ivaniuk), [Jonas Kemper](https://github.com/jonasrk), [Yuhao Zhu](https://github.com/yhzqb), [Balazs Konig](https://github.com/BalazsKonigQB), [Pedro Abreu](https://github.com/PedroAbreuQB), [Tam-Sanh Nguyen](https://github.com/tamsanh), [Peter Zhao](https://github.com/zxpeter), [Deepyaman Datta](https://github.com/deepyaman), [Florian Roessler](https://github.com/fdroessler/), [Miguel Rodriguez Gutierrez](https://github.com/MigQ2)

# 0.15.5

## Major features and improvements
* New CLI commands and command flags:
  - Load multiple `kedro run` CLI flags from a configuration file with the `--config` flag (e.g. `kedro run --config run_config.yml`)
  - Run parametrised pipeline runs with the `--params` flag (e.g. `kedro run --params param1:value1,param2:value2`).
  - Lint your project code using the `kedro lint` command, your project is linted with [`black`](https://github.com/psf/black) (Python 3.6+), [`flake8`](https://gitlab.com/pycqa/flake8) and [`isort`](https://github.com/PyCQA/isort).
* Load specific environments with Jupyter notebooks using `KEDRO_ENV` which will globally set `run`, `jupyter notebook` and `jupyter lab` commands using environment variables.
* Added the following datasets:
  - `CSVGCSDataSet` dataset in `contrib` for working with CSV files in Google Cloud Storage.
  - `ParquetGCSDataSet` dataset in `contrib` for working with Parquet files in Google Cloud Storage.
  - `JSONGCSDataSet` dataset in `contrib` for working with JSON files in Google Cloud Storage.
  - `MatplotlibS3Writer` dataset in `contrib` for saving Matplotlib images to S3.
  - `PartitionedDataSet` for working with datasets split across multiple files.
  - `JSONDataSet` dataset for working with JSON files that uses [`fsspec`](https://filesystem-spec.readthedocs.io/en/latest/) to communicate with the underlying filesystem. It doesn't support `http(s)` protocol for now.
* Added `s3fs_args` to all S3 datasets.
* Pipelines can be deducted with `pipeline1 - pipeline2`.

## Bug fixes and other changes
* `ParallelRunner` now works with `SparkDataSet`.
* Allowed the use of nulls in `parameters.yml`.
* Fixed an issue where `%reload_kedro` wasn't reloading all user modules.
* Fixed `pandas_to_spark` and `spark_to_pandas` decorators to work with functions with kwargs.
* Fixed a bug where `kedro jupyter notebook` and `kedro jupyter lab` would run a different Jupyter installation to the one in the local environment.
* Implemented Databricks-compatible dataset versioning for `SparkDataSet`.
* Fixed a bug where `kedro package` would fail in certain situations where `kedro build-reqs` was used to generate `requirements.txt`.
* Made `bucket_name` argument optional for the following datasets: `CSVS3DataSet`, `HDFS3DataSet`, `PickleS3DataSet`, `contrib.io.parquet.ParquetS3DataSet`, `contrib.io.gcs.JSONGCSDataSet` - bucket name can now be included into the filepath along with the filesystem protocol (e.g. `s3://bucket-name/path/to/key.csv`).
* Documentation improvements and fixes.

## Breaking changes to the API
* Renamed entry point for running pip-installed projects to `run_package()` instead of `main()` in `src/<package>/run.py`.
* `bucket_name` key has been removed from the string representation of the following datasets: `CSVS3DataSet`, `HDFS3DataSet`, `PickleS3DataSet`, `contrib.io.parquet.ParquetS3DataSet`, `contrib.io.gcs.JSONGCSDataSet`.
* Moved the `mem_profiler` decorator to `contrib` and separated the `contrib` decorators so that dependencies are modular. You may need to update your import paths, for example the pyspark decorators should be imported as `from kedro.contrib.decorators.pyspark import <pyspark_decorator>` instead of `from kedro.contrib.decorators import <pyspark_decorator>`.

## Thanks for supporting contributions
[Sheldon Tsen](https://github.com/sheldontsen-qb), [@roumail](https://github.com/roumail), [Karlson Lee](https://github.com/i25959341), [Waylon Walker](https://github.com/WaylonWalker), [Deepyaman Datta](https://github.com/deepyaman), [Giovanni](https://github.com/plauto), [Zain Patel](https://github.com/mzjp2)

# 0.15.4

## Major features and improvements
* `kedro jupyter` now gives the default kernel a sensible name.
* `Pipeline.name` has been deprecated in favour of `Pipeline.tags`.
* Reuse pipelines within a Kedro project using `Pipeline.transform`, it simplifies dataset and node renaming.
* Added Jupyter Notebook line magic (`%run_viz`) to run `kedro viz` in a Notebook cell (requires [`kedro-viz`](https://github.com/quantumblacklabs/kedro-viz) version 3.0.0 or later).
* Added the following datasets:
  - `NetworkXLocalDataSet` in `kedro.contrib.io.networkx` to load and save local graphs (JSON format) via NetworkX. (by [@josephhaaga](https://github.com/josephhaaga))
  - `SparkHiveDataSet` in `kedro.contrib.io.pyspark.SparkHiveDataSet` allowing usage of Spark and insert/upsert on non-transactional Hive tables.
* `kedro.contrib.config.TemplatedConfigLoader` now supports name/dict key templating and default values.

## Bug fixes and other changes
* `get_last_load_version()` method for versioned datasets now returns exact last load version if the dataset has been loaded at least once and `None` otherwise.
* Fixed a bug in `_exists` method for versioned `SparkDataSet`.
* Enabled the customisation of the ExcelWriter in `ExcelLocalDataSet` by specifying options under `writer` key in `save_args`.
* Fixed a bug in IPython startup script, attempting to load context from the incorrect location.
* Removed capping the length of a dataset's string representation.
* Fixed `kedro install` command failing on Windows if `src/requirements.txt` contains a different version of Kedro.
* Enabled passing a single tag into a node or a pipeline without having to wrap it in a list (i.e. `tags="my_tag"`).

## Breaking changes to the API
* Removed `_check_paths_consistency()` method from `AbstractVersionedDataSet`. Version consistency check is now done in `AbstractVersionedDataSet.save()`. Custom versioned datasets should modify `save()` method implementation accordingly.

## Thanks for supporting contributions
[Joseph Haaga](https://github.com/josephhaaga), [Deepyaman Datta](https://github.com/deepyaman), [Joost Duisters](https://github.com/JoostDuisters), [Zain Patel](https://github.com/mzjp2), [Tom Vigrass](https://github.com/tomvigrass)

# 0.15.3

## Bug Fixes and other changes
* Narrowed the requirements for `PyTables` so that we maintain support for Python 3.5.

# 0.15.2

## Major features and improvements
* Added `--load-version`, a `kedro run` argument that allows you run the pipeline with a particular load version of a dataset.
* Support for modular pipelines in `src/`, break the pipeline into isolated parts with reusability in mind.
* Support for multiple pipelines, an ability to have multiple entry point pipelines and choose one with `kedro run --pipeline NAME`.
* Added a `MatplotlibWriter` dataset in `contrib` for saving Matplotlib images.
* An ability to template/parameterize configuration files with `kedro.contrib.config.TemplatedConfigLoader`.
* Parameters are exposed as a context property for ease of access in iPython / Jupyter Notebooks with `context.params`.
* Added `max_workers` parameter for ``ParallelRunner``.

## Bug fixes and other changes
* Users will override the `_get_pipeline` abstract method in `ProjectContext(KedroContext)` in `run.py` rather than the `pipeline` abstract property. The `pipeline` property is not abstract anymore.
* Improved an error message when versioned local dataset is saved and unversioned path already exists.
* Added `catalog` global variable to `00-kedro-init.py`, allowing you to load datasets with `catalog.load()`.
* Enabled tuples to be returned from a node.
* Disallowed the ``ConfigLoader`` loading the same file more than once, and deduplicated the `conf_paths` passed in.
* Added a `--open` flag to `kedro build-docs` that opens the documentation on build.
* Updated the ``Pipeline`` representation to include name of the pipeline, also making it readable as a context property.
* `kedro.contrib.io.pyspark.SparkDataSet` and `kedro.contrib.io.azure.CSVBlobDataSet` now support versioning.

## Breaking changes to the API
* `KedroContext.run()` no longer accepts `catalog` and `pipeline` arguments.
* `node.inputs` now returns the node's inputs in the order required to bind them properly to the node's function.

## Thanks for supporting contributions
[Deepyaman Datta](https://github.com/deepyaman), [Luciano Issoe](https://github.com/Lucianois), [Joost Duisters](https://github.com/JoostDuisters), [Zain Patel](https://github.com/mzjp2), [William Ashford](https://github.com/williamashfordQB), [Karlson Lee](https://github.com/i25959341)

# 0.15.1

## Major features and improvements
* Extended `versioning` support to cover the tracking of environment setup, code and datasets.
* Added the following datasets:
  - `FeatherLocalDataSet` in `contrib` for usage with pandas. (by [@mdomarsaleem](https://github.com/mdomarsaleem))
* Added `get_last_load_version` and `get_last_save_version` to `AbstractVersionedDataSet`.
* Implemented `__call__` method on `Node` to allow for users to execute `my_node(input1=1, input2=2)` as an alternative to `my_node.run(dict(input1=1, input2=2))`.
* Added new `--from-inputs` run argument.

## Bug fixes and other changes
* Fixed a bug in `load_context()` not loading context in non-Kedro Jupyter Notebooks.
* Fixed a bug in `ConfigLoader.get()` not listing nested files for `**`-ending glob patterns.
* Fixed a logging config error in Jupyter Notebook.
* Updated documentation in `03_configuration` regarding how to modify the configuration path.
* Documented the architecture of Kedro showing how we think about library, project and framework components.
* `extras/kedro_project_loader.py` renamed to `extras/ipython_loader.py` and now runs any IPython startup scripts without relying on the Kedro project structure.
* Fixed TypeError when validating partial function's signature.
* After a node failure during a pipeline run, a resume command will be suggested in the logs. This command will not work if the required inputs are MemoryDataSets.

## Breaking changes to the API

## Thanks for supporting contributions
[Omar Saleem](https://github.com/mdomarsaleem), [Mariana Silva](https://github.com/marianansilva), [Anil Choudhary](https://github.com/aniryou), [Craig](https://github.com/cfranklin11)

# 0.15.0

## Major features and improvements
* Added `KedroContext` base class which holds the configuration and Kedro's main functionality (catalog, pipeline, config, runner).
* Added a new CLI command `kedro jupyter convert` to facilitate converting Jupyter Notebook cells into Kedro nodes.
* Added support for `pip-compile` and new Kedro command `kedro build-reqs` that generates `requirements.txt` based on `requirements.in`.
* Running `kedro install` will install packages to conda environment if `src/environment.yml` exists in your project.
* Added a new `--node` flag to `kedro run`, allowing users to run only the nodes with the specified names.
* Added new `--from-nodes` and `--to-nodes` run arguments, allowing users to run a range of nodes from the pipeline.
* Added prefix `params:` to the parameters specified in `parameters.yml` which allows users to differentiate between their different parameter node inputs and outputs.
* Jupyter Lab/Notebook now starts with only one kernel by default.
* Added the following datasets:
  -  `CSVHTTPDataSet` to load CSV using HTTP(s) links.
  - `JSONBlobDataSet` to load json (-delimited) files from Azure Blob Storage.
  - `ParquetS3DataSet` in `contrib` for usage with pandas. (by [@mmchougule](https://github.com/mmchougule))
  - `CachedDataSet` in `contrib` which will cache data in memory to avoid io/network operations. It will clear the cache once a dataset is no longer needed by a pipeline. (by [@tsanikgr](https://github.com/tsanikgr))
  - `YAMLLocalDataSet` in `contrib` to load and save local YAML files. (by [@Minyus](https://github.com/Minyus))

## Bug fixes and other changes
* Documentation improvements including instructions on how to initialise a Spark session using YAML configuration.
* `anyconfig` default log level changed from `INFO` to `WARNING`.
* Added information on installed plugins to `kedro info`.
* Added style sheets for project documentation, so the output of `kedro build-docs` will resemble the style of `kedro docs`.

## Breaking changes to the API
* Simplified the Kedro template in `run.py` with the introduction of `KedroContext` class.
* Merged `FilepathVersionMixIn` and `S3VersionMixIn` under one abstract class `AbstractVersionedDataSet` which extends`AbstractDataSet`.
* `name` changed to be a keyword-only argument for `Pipeline`.
* `CSVLocalDataSet` no longer supports URLs. `CSVHTTPDataSet` supports URLs.

### Migration guide from Kedro 0.14.* to Kedro 0.15.0
#### Migration for Kedro project template
This guide assumes that:
  * The framework specific code has not been altered significantly
  * Your project specific code is stored in the dedicated python package under `src/`.

The breaking changes were introduced in the following project template files:
- `<project-name>/.ipython/profile_default/startup/00-kedro-init.py`
- `<project-name>/kedro_cli.py`
- `<project-name>/src/tests/test_run.py`
- `<project-name>/src/<package-name>/run.py`
- `<project-name>/.kedro.yml` (new file)

The easiest way to migrate your project from Kedro 0.14.* to Kedro 0.15.0 is to create a new project (by using `kedro new`) and move code and files bit by bit as suggested in the detailed guide below:

1. Create a new project with the same name by running `kedro new`

2. Copy the following folders to the new project:
 - `results/`
 - `references/`
 - `notebooks/`
 - `logs/`
 - `data/`
 - `conf/`

3. If you customised your `src/<package>/run.py`, make sure you apply the same customisations to `src/<package>/run.py`
 - If you customised `get_config()`, you can override `config_loader` property in `ProjectContext` derived class
 - If you customised `create_catalog()`, you can override `catalog()` property in `ProjectContext` derived class
 - If you customised `run()`, you can override `run()` method in `ProjectContext` derived class
 - If you customised default `env`, you can override it in `ProjectContext` derived class or pass it at construction. By default, `env` is `local`.
 - If you customised default `root_conf`, you can override `CONF_ROOT` attribute in `ProjectContext` derived class. By default, `KedroContext` base class has `CONF_ROOT` attribute set to `conf`.

4. The following syntax changes are introduced in ipython or Jupyter notebook/labs:
 - `proj_dir` -> `context.project_path`
 - `proj_name` -> `context.project_name`
 - `conf` -> `context.config_loader`.
 - `io` -> `context.catalog` (e.g., `io.load()` -> `context.catalog.load()`)

5. If you customised your `kedro_cli.py`, you need to apply the same customisations to your `kedro_cli.py` in the new project.

6. Copy the contents of the old project's `src/requirements.txt` into the new project's `src/requirements.in` and, from the project root directory, run the `kedro build-reqs` command in your terminal window.

#### Migration for versioning custom dataset classes

If you defined any custom dataset classes which support versioning in your project, you need to apply the following changes:

1. Make sure your dataset inherits from `AbstractVersionedDataSet` only.
2. Call `super().__init__()` with the appropriate arguments in the dataset's `__init__`. If storing on local filesystem, providing the filepath and the version is enough. Otherwise, you should also pass in an `exists_function` and a `glob_function` that emulate `exists` and `glob` in a different filesystem (see `CSVS3DataSet` as an example).
3. Remove setting of the `_filepath` and `_version` attributes in the dataset's `__init__`, as this is taken care of in the base abstract class.
4. Any calls to `_get_load_path` and `_get_save_path` methods should take no arguments.
5. Ensure you convert the output of `_get_load_path` and `_get_save_path` appropriately, as these now return [`PurePath`s](https://docs.python.org/3/library/pathlib.html#pure-paths) instead of strings.
6. Make sure `_check_paths_consistency` is called with [`PurePath`s](https://docs.python.org/3/library/pathlib.html#pure-paths) as input arguments, instead of strings.

These steps should have brought your project to Kedro 0.15.0. There might be some more minor tweaks needed as every project is unique, but now you have a pretty solid base to work with. If you run into any problems, please consult the [Kedro documentation](https://kedro.readthedocs.io).

## Thanks for supporting contributions
[Dmitry Vukolov](https://github.com/dvukolov), [Jo Stichbury](https://github.com/stichbury), [Angus Williams](https://github.com/awqb), [Deepyaman Datta](https://github.com/deepyaman), [Mayur Chougule](https://github.com/mmchougule), [Marat Kopytjuk](https://github.com/kopytjuk), [Evan Miller](https://github.com/evanmiller29), [Yusuke Minami](https://github.com/Minyus)

# 0.14.3

## Major features and improvements
* Tab completion for catalog datasets in `ipython` or `jupyter` sessions. (Thank you [@datajoely](https://github.com/datajoely) and [@WaylonWalker](https://github.com/WaylonWalker))
* Added support for transcoding, an ability to decouple loading/saving mechanisms of a dataset from its storage location, denoted by adding '@' to the dataset name.
* Datasets have a new `release` function that instructs them to free any cached data. The runners will call this when the dataset is no longer needed downstream.

## Bug fixes and other changes
* Add support for pipeline nodes made up from partial functions.
* Expand user home directory `~` for TextLocalDataSet (see issue #19).
* Add a `short_name` property to `Node`s for a display-friendly (but not necessarily unique) name.
* Add Kedro project loader for IPython: `extras/kedro_project_loader.py`.
* Fix source file encoding issues with Python 3.5 on Windows.
* Fix local project source not having priority over the same source installed as a package, leading to local updates not being recognised.

## Breaking changes to the API
* Remove the max_loads argument from the `MemoryDataSet` constructor and from the `AbstractRunner.create_default_data_set` method.

## Thanks for supporting contributions
[Joel Schwarzmann](https://github.com/datajoely), [Alex Kalmikov](https://github.com/kalexqb)

# 0.14.2

## Major features and improvements
* Added Data Set transformer support in the form of AbstractTransformer and DataCatalog.add_transformer.

## Breaking changes to the API
* Merged the `ExistsMixin` into `AbstractDataSet`.
* `Pipeline.node_dependencies` returns a dictionary keyed by node, with sets of parent nodes as values; `Pipeline` and `ParallelRunner` were refactored to make use of this for topological sort for node dependency resolution and running pipelines respectively.
* `Pipeline.grouped_nodes` returns a list of sets, rather than a list of lists.

## Thanks for supporting contributions

[Darren Gallagher](https://github.com/dazzag24), [Zain Patel](https://github.com/mzjp2)

# 0.14.1

## Major features and improvements
* New I/O module `HDFS3DataSet`.

## Bug fixes and other changes
* Improved API docs.
* Template `run.py` will throw a warning instead of error if `credentials.yml`
  is not present.

## Breaking changes to the API
None


# 0.14.0

The initial release of Kedro.


## Thanks for supporting contributions

Jo Stichbury, Aris Valtazanos, Fabian Peters, Guilherme Braccialli, Joel Schwarzmann, Miguel Beltre, Mohammed ElNabawy, Deepyaman Datta, Shubham Agrawal, Oleg Andreyev, Mayur Chougule, William Ashford, Ed Cannon, Nikhilesh Nukala, Sean Bailey, Vikram Tegginamath, Thomas Huijskens, Musa Bilal

We are also grateful to everyone who advised and supported us, filed issues or helped resolve them, asked and answered questions and were part of inspiring discussions.<|MERGE_RESOLUTION|>--- conflicted
+++ resolved
@@ -1,6 +1,3 @@
-<<<<<<< HEAD
-# Release 0.17.5
-=======
 # Upcoming Release 0.18.0
 
 ## Major features and improvements
@@ -99,8 +96,7 @@
 
 * If you had any `networkx.NetworkXDataSet` entries in your catalog, replace them with `networkx.JSONDataSet`.
 
-# Upcoming Release 0.17.5
->>>>>>> f852a611
+# Release 0.17.5
 
 ## Major features and improvements
 * Added new CLI group `registry`, with the associated commands `kedro registry list` and `kedro registry describe`, to replace `kedro pipeline list` and `kedro pipeline describe`.
