--- conflicted
+++ resolved
@@ -10,11 +10,7 @@
 
 ## Create a new project
 
-<<<<<<< HEAD
 Navigate to your chosen working directory and run the following to [create a new project using the interactive prompts](../02_get_started/04_new_project.md):
-=======
-Navigate to your chosen working directory and run the following to [create a new blank Kedro project](../02_get_started/04_new_project.md) using the default interactive prompts:
->>>>>>> e05acafd
 
 ```bash
 kedro new
